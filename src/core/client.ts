--- conflicted
+++ resolved
@@ -184,17 +184,9 @@
           pythPriceInfoObjectId:
             "0x801dbc2f0053d34734814b2d6df491ce7807a725fe9a01ad74a07e9c51396c37",
           pythSponsored: true,
-<<<<<<< HEAD
-          symbol: "ALPHA",
-          coingeckoPrice: "1",
-          pythPrice: "1",
-        },
-      );
-=======
           pythPrice: alphaCoin.coingeckoPrice,
         });
       }
->>>>>>> 5fabd3d4
 
       this.isInitialized = true;
 
