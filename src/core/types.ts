--- conflicted
+++ resolved
@@ -24,13 +24,8 @@
   decimals: number;
   pythSponsored: boolean;
   symbol: string;
-<<<<<<< HEAD
-  coingeckoPrice: string;
-  pythPrice: string;
-=======
   coingeckoPrice: string | null;
   pythPrice: string | null;
->>>>>>> 5fabd3d4
 }
 
 /**
