--- conflicted
+++ resolved
@@ -83,16 +83,6 @@
   const { suiClient, keypair } = getExecStuff();
   let tx: Transaction | undefined = new Transaction();
   // await addCoinToOracleCaller(tx);
-<<<<<<< HEAD
-  let alc = new AlphalendClient(suiClient);
-  tx = await alc.claimRewards({
-    address:
-      "0x8948f801fa2325eedb4b0ad4eb0a55bfb318acc531f3a2f0cddd8daa9b4a8c94",
-    positionCapId:
-      "0x04aef463126fea9cc518a37abc8ae8367f68c8eceeef31790b2da6be852d9d4b",
-    priceUpdateCoinTypes: [],
-  });
-=======
   // let alc = new AlphalendClient(suiClient);
   // tx = await alc.claimRewards({
   //   address:
@@ -129,7 +119,6 @@
     1,
     1,
   );
->>>>>>> e7cd57ab
   if (tx) {
     // dryRunTransactionBlock(tx);
     suiClient
